--- conflicted
+++ resolved
@@ -427,38 +427,4 @@
 
 ## 📜 License
 
-See the [LICENSE](LICENSE) file for details.
-
-## 🙏 Acknowledgments
-
-This research was supported by:
-- Universidad Complutense de Madrid
-- Fundación Ramón Areces
-- Residencia de Estudiantes
-- Human Frontier Science Project (HFSP)
-
-Special thanks to Markus Sptitzer, Korbinian Moeller and Miguel Ruiz-Garcia for their guidance and contributions to this work.
-
----
-
-<<<<<<< HEAD
-**Keywords**: Neural Networks, Arithmetic Cognition, Curriculum Learning, Cognitive Modeling, Symbolic Processing, Modular Neural Networks, JAX, Flax
-=======
-See the [LICENSE](LICENSE) file for rights and limitations.
-
-## Citation
-
-If you use this repository in your work or project, please cite it as:
-
-Lozano, S. (2025). *LearnLikeMe*. GitHub. https://github.com/samuellozanoiglesias/LearnLikeMe
-
-```bibtex
-@misc{LozanoIglesias2025LearnLikeMe,
-  author       = {Samuel Lozano},
-  title        = {LearnLikeMe},
-  year         = {2025},
-  publisher    = {GitHub},
-  url          = {https://github.com/samuellozanoiglesias/LearnLikeMe},
-  note         = {Accessed: YYYY-MM-DD}
-}
->>>>>>> 1ef86606
+See the [LICENSE](LICENSE) file for rights and limitations.